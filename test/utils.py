--- conflicted
+++ resolved
@@ -88,11 +88,7 @@
     '''check if the experiment is done successfully'''
     assert os.path.exists(nnimanager_log_path), 'Experiment starts failed'
     if sys.platform == "win32":
-<<<<<<< HEAD
-        cmds = ['type', nnimanager_log_path, '|', 'findstr', EXPERIMENT_DONE_SIGNAL]
-=======
         cmds = ['type', nnimanager_log_path, '|', 'find', EXPERIMENT_DONE_SIGNAL]
->>>>>>> 44f99026
     else:
         cmds = ['cat', nnimanager_log_path, '|', 'grep', EXPERIMENT_DONE_SIGNAL]
     completed_process = subprocess.run(' '.join(cmds), shell=True)
