--- conflicted
+++ resolved
@@ -53,14 +53,6 @@
     constructor() {
         super();
         const basePort: number = getBasePort();
-<<<<<<< HEAD
-        assert(basePort && basePort > 1024);
-        this.port = basePort + 1;
-    }
-
-    public get clusterRestServerPort(): number {
-        if (!this.port) {
-=======
         assert(basePort !== undefined && basePort > 1024);
 
         this.port = basePort + 1;
@@ -72,7 +64,6 @@
 
     public get clusterRestServerPort(): number {
         if (this.port === undefined) {
->>>>>>> a373dbcb
             throw new Error('PAI Rest server port is undefined');
         }
 
